--- conflicted
+++ resolved
@@ -1,19 +1,18 @@
 # CHANGES
 
-<<<<<<< HEAD
-## v1.3.0 June 26, 2025
+
+## v1.4.0
 
 ### Changed
   - improved docstrings, documentation
   - improved print_convergencehistory and show functions
-=======
+
 ## v1.3.0 June 17, 2025
 
 ### Added
   - `plot` and `scalarplot!` for broken FE Spaces are now plotted discontinuously to avoid averaging of values at the grid nodes.
      This can be disabled by passing the kwarg `average_broken_plots = true` to the `plot` call.
   - new `id(u, c)` operator for the component `c` of a FE function `u` wrapping `IdentityComponent{c}` from ExtendableFEMBase
->>>>>>> 0559a693
 
 ## v1.2.0 June 4, 2025
 
