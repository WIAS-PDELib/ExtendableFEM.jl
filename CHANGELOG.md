# CHANGES

## next version

<<<<<<< HEAD
## v1.0.0 April 9, 2025

### Added

  - new example on coupled Stokes-Darcy (Example264)

### Changed

  - `solve` uses now the residual equation for the linear systems

### Fixed

  - some bugfixes concerning finite elements on subregions and BilinearOperatorDG, related to issue #43
=======
## v1.0.0 April 7, 2025

### Changed

  - `solve` uses now the residual equation for the linear systems.
>>>>>>> 438c79fe

## v0.9.0 March 22, 2025

### Added

  - tests for explicit imports and undocumented names
  - Runic.jl code formatting
  - new operators `symgrad_Voigt` and `εV` for symmetric gradients in Voigt notation
  - new periodic boundary matrix assembler `get_periodic_coupling_matrix`
  - new `CombineDofs` operator accepting a periodic `coupling_matrix`

## v0.8 November 1, 2024
  - started changelog
  - first registered version since repository move (fixed some URL links in the doc and readme)
  - allow function-like kernel also in LinearOperator and BilinearOperator (thanks to @pjaap)

## October 28, 2024

Moved repository from https://github.com/chmerdon/ExtendableFEM.jl to https://github.com/WIAS-PDELib/ExtendableFEM.jl.
[WIAS-PDELib](https://github.com/WIAS-PDELib/) is a github organization created to collectively manage the Julia packages developed under
the lead of the [WIAS Numerical Mathematics and Scientific Computing](https://wias-berlin.de/research/rgs/fg3)  research group.
According to the [github docs on repository transfer](https://docs.github.com/en/repositories/creating-and-managing-repositories/transferring-a-repository#whats-transferred-with-a-repository),
all links to the previous repository location are automatically redirected to the new location, and all relationships with forks stay intact.<|MERGE_RESOLUTION|>--- conflicted
+++ resolved
@@ -2,8 +2,7 @@
 
 ## next version
 
-<<<<<<< HEAD
-## v1.0.0 April 9, 2025
+## v1.0.0 April 11, 2025
 
 ### Added
 
@@ -16,13 +15,6 @@
 ### Fixed
 
   - some bugfixes concerning finite elements on subregions and BilinearOperatorDG, related to issue #43
-=======
-## v1.0.0 April 7, 2025
-
-### Changed
-
-  - `solve` uses now the residual equation for the linear systems.
->>>>>>> 438c79fe
 
 ## v0.9.0 March 22, 2025
 
